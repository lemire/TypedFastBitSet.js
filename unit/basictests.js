--- conflicted
+++ resolved
@@ -170,8 +170,6 @@
     const a = mb2.array();
     if (!arraysEquals(a, a2)) throw "bad values";
   });
-<<<<<<< HEAD
-=======
 
   it('Testing addRange/removeRange', function () {
     var b1 = new TypedFastBitSet();
@@ -221,6 +219,4 @@
       }
     }
   });
-
->>>>>>> bca9c1e0
 });